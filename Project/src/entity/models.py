--- conflicted
+++ resolved
@@ -37,10 +37,7 @@
     about: Mapped[str] = mapped_column(Text, nullable=True)
 
     posts: Mapped[list["Post"]] = relationship("Post", back_populates="owner")
-<<<<<<< HEAD
-
-=======
->>>>>>> 202d628f
+      
     comments: Mapped[list["Comment"]] = relationship("Comment", back_populates="user")
 
 
